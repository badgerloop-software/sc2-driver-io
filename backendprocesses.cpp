--- conflicted
+++ resolved
@@ -17,20 +17,12 @@
 
 
 
-<<<<<<< HEAD
 BackendProcesses::BackendProcesses(QByteArray &bytes, std::vector<std::string> &names, std::vector<std::string> &types, timestampOffsets timeDataOffsets, QMutex &mutex, QObject *parent) : QObject(parent), bytes(bytes), names(names), types(types), mutex(mutex)
-=======
-BackendProcesses::BackendProcesses(QByteArray &bytes, std::vector<std::string> &names, std::vector<std::string> &types, timestampOffsets timeDataOffsets, QObject *parent) : QObject(parent), bytes(bytes), names(names), types(types)
->>>>>>> 17ddd28a
 {
 
     this->bytes = bytes;
     this->names = names;
     this->types = types;
-<<<<<<< HEAD
-
-=======
->>>>>>> 17ddd28a
     this->tstampOffsets.hr = timeDataOffsets.hr;
     this->tstampOffsets.mn = timeDataOffsets.mn;
     this->tstampOffsets.sc = timeDataOffsets.sc;
@@ -118,10 +110,6 @@
         //socket->write(QByteArray::fromStdString("Speed: " + std::to_string(speed) + "; Size: " + std::to_string(sizeof(bytes)) + "\n"));
         socket->write(bytes);
     }
-<<<<<<< HEAD
     mutex.unlock();
-=======
-
->>>>>>> 17ddd28a
     emit dataReady();
 }