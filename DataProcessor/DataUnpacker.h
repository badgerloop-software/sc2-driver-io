--- conflicted
+++ resolved
@@ -94,16 +94,12 @@
     uint8_t speed, fan_speed, tstamp_hr, tstamp_mn, tstamp_sc;
     uint16_t tstamp_ms;
     float accelerator, soc, mppt_current_out, pack_voltage, pack_current, pack_temp, motor_temp, driverIO_temp, mainIO_temp, cabin_temp, string1_temp, string2_temp, string3_temp;
-    bool headlights, cruise, left_turn, right_turn, hazards, mainIO_heartbeat;
+    bool headlights, cruise, left_turn, right_turn, hazards, mainIO_heartbeat, eng_dash_commfail=1;
     QString state;
     // Data for shutdown circuit
-<<<<<<< HEAD
     // TODO Check initial values (should be nominal values, except for contactors, which should be open/false during restart)
     float bms_input_voltage;
     bool driver_eStop=false, battery_eStop=false, external_eStop=false, crash=false, door=true, mcu_check=false, imd_status=false, bps_fault=false, bms_canbus_failure=false, voltage_failsafe=false, current_failsafe=false, supply_power_failsafe=false, memory_failsafe=false, relay_failsafe=false, mps_enable=true, mppt_contactor=false, low_contactor=false, motor_controller_contactor=false, restart_enable=false;
-=======
-    bool driver_eStop, battery_eStop, external_eStop, crash, door, mcu_check, imd_status, mps_enable, bps_fault, bms_canbus_failure, voltage_failsafe, current_failsafe, supply_power_failsafe, memory_failsafe, relay_failsafe, bms_input_voltage, restart_enable, eng_dash_commfail=1;
->>>>>>> 1c3214cc
     QVector<float> cell_group_voltages;
 
     int cell_group_voltages_begin, cell_group_voltages_end; // First and last indices of the cell group voltages in data format
