--- conflicted
+++ resolved
@@ -148,12 +148,8 @@
     }
     
     mutex.unlock();
-<<<<<<< HEAD
+
     this->restart_enable = battery_eStop || driver_eStop || external_eStop || imd_status || !door || crash || mcu_check || restart_enable;
-=======
-
-    this->restart_enable = !battery_eStop || !driver_eStop || !external_eStop || !imd_status || !door || crash || !mcu_check || restart_enable;
->>>>>>> 1c3214cc
 
     // Signal data update for front end
     emit dataChanged();
