--- conflicted
+++ resolved
@@ -40,11 +40,7 @@
     // Range for random numbers generated for shutdown circuit inputs
     const int SHUTDOWN_RANGE = 600;
     // Upper limit to which the random number is compared for shutdown inputs (randNum < SHUTDOWN_LIMIT -> fault)
-<<<<<<< HEAD
-    const int SHUTDOWN_LIMIT = 0;
-=======
     const int SHUTDOWN_LIMIT = 1;
->>>>>>> b26e82b5
     // Time, in seconds, for which shutdown faults should persist
     const int FAULT_TIME = 3;
 };
