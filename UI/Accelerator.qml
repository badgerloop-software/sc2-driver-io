--- conflicted
+++ resolved
@@ -1,250 +1,245 @@
-import QtQuick 2.15
-
-
-
-Item {
-    width: 362
-    height: 45
-
-    /*function abs(val) {
-        if(val>0)
-            return val
-        else
-            return -val
-    }
-
-    function hsv2rgb(hue,saturation,value){
-        //console.log(hue)
-        var r,g,b,rp,gp,bp
-        var c=value*saturation/10000
-        var x=c*(1-abs((hue/60)%2-1))
-        var m=value/100-c
-
-        if(hue >= 0 && hue < 45) {
-            rp=c
-            gp=c*(hue/60)
-            bp=0
-        }
-        if(hue >= 45 && hue < 60) {
-            rp=c
-            gp=c*(hue/60)
-            bp=c*(hue/240)
-        }
-
-        if(hue >= 60 && hue < 120) {
-            rp=0
-            gp=c
-            bp=c*(hue/120)
-        }
-
-        else if(hue >= 120 && hue < 180) {
-            rp=0
-            gp=c
-            bp=c
-        }
-
-        else if(hue >= 180 && hue < 240) {
-            rp=0
-            gp=x
-            bp=c
-        }
-
-        else if(hue >= 240 && hue < 300) {
-            rp=x
-            gp=0
-            bp=c
-        }
-
-        else if(hue >= 300 && hue < 360) {
-            rp=c
-            gp=0
-            bp=x
-        }
-
-        r=(rp+m)*255
-        g=(gp+m)*255
-        b=(bp+m)*255
-
-<<<<<<< HEAD
-        //console.log(r)
-=======
-
->>>>>>> 1c3214cc
-        var rgbDec=Math.floor((r<<16)+(g<<8)+b)
-        var str= rgbDec.toString(16);
-
-        //when r=0
-        if(str.length==4) {
-            str="00"+str;
-        }
-
-        //when 0<r<16
-        else if(str.length==5) {
-            str = "0"+str;
-        }
-
-        return str;
-
-    }
-
-    //for mapping the accelerator value to desired hue
-    function hue(x){
-        return(172/(1+Math.pow(2.718,4*(x-2.5))))
-    }
-
-    //-50*e^-(2*(x-3.5))^2
-    //for mapping the accelerator value to desired saturation
-    function saturation(x) {
-        return(-40*Math.pow(2.718,-(Math.pow(2*(x-3.5),2))))+100
-    }
-    */
-
-    function bluebar(val) {
-        return val>3.5?3.5:val
-    }
-
-    function redbar(val) {
-        return val>3.5?val:0
-    }
-
-    Rectangle {
-        id: acceleratorBlue
-        x: 5
-        y: 3
-        width: 352*bluebar(backEnd.accelerator)/5
-        height: 41
-        color: "#00ffff"
-    }
-
-    Rectangle {
-        id: acceleratorRed
-        x:5
-        y:3
-        z: -1
-        width: 352*redbar(backEnd.accelerator)/5
-        height: 40
-        color: "#ff0000"
-    }
-
-    Rectangle {
-        id: rectangle
-        x: 0
-        y: 0
-        width: 362
-        height: 45
-        color: "#00000000"
-        radius: 5
-        border.color: "#ffffff"
-        border.width: 5
-
-        /*Text {
-            x: rectangle.width/2
-            y: rectangle.height/2
-            width: 50
-            color: "#00ffff"
-            text: hsv2rgb(f((5-backEnd.accelerator)*24),100,100)
-            font.pixelSize: 42
-            font.styleName: "Regular"
-            font.family: "Work Sans"
-        }*/
-
-        Rectangle {
-            id: rectangle1
-            x: 74
-            y: 4
-            width: 2
-            height: 37
-            color: "#ffffff"
-        }
-
-        Rectangle {
-            id: rectangle2
-            x: 251
-            y: 4
-            width: 2
-            height: 37
-            color: "#ffffff"
-        }
-
-        Rectangle {
-            id: rectangle3
-            x: 109
-            y: 4
-            width: 2
-            height: 37
-            color: "#ffffff"
-        }
-
-        Rectangle {
-            id: rectangle4
-            x: 38
-            y: 4
-            width: 2
-            height: 37
-            color: "#ffffff"
-        }
-
-        Rectangle {
-            id: rectangle5
-            x: 180
-            y: 4
-            width: 2
-            height: 37
-            color: "#ffffff"
-        }
-
-        Rectangle {
-            id: rectangle6
-            x: 215
-            y: 4
-            width: 2
-            height: 37
-            color: "#ffffff"
-        }
-
-        Rectangle {
-            id: rectangle7
-            x: 286
-            y: 4
-            width: 2
-            height: 37
-            color: "#ffffff"
-        }
-
-        Rectangle {
-            id: rectangle8
-            x: 145
-            y: 4
-            width: 2
-            height: 37
-            color: "#ffffff"
-        }
-
-        Rectangle {
-            id: rectangle9
-            x: 3
-            y: 4
-            width: 2
-            height: 37
-            color: "#ffffff"
-        }
-
-        Rectangle {
-            id: rectangle10
-            x: 322
-            y: 4
-            width: 2
-            height: 37
-            color: "#ffffff"
-        }
-
-        Rectangle {
-            id: rectangle11
-            x: 357
-            y: 4
-            width: 2
-            height: 37
-            color: "#ffffff"
-        }
-    }
-}
+import QtQuick 2.15
+
+
+
+Item {
+    width: 362
+    height: 45
+
+    /*function abs(val) {
+        if(val>0)
+            return val
+        else
+            return -val
+    }
+
+    function hsv2rgb(hue,saturation,value){
+        //console.log(hue)
+        var r,g,b,rp,gp,bp
+        var c=value*saturation/10000
+        var x=c*(1-abs((hue/60)%2-1))
+        var m=value/100-c
+
+        if(hue >= 0 && hue < 45) {
+            rp=c
+            gp=c*(hue/60)
+            bp=0
+        }
+        if(hue >= 45 && hue < 60) {
+            rp=c
+            gp=c*(hue/60)
+            bp=c*(hue/240)
+        }
+
+        if(hue >= 60 && hue < 120) {
+            rp=0
+            gp=c
+            bp=c*(hue/120)
+        }
+
+        else if(hue >= 120 && hue < 180) {
+            rp=0
+            gp=c
+            bp=c
+        }
+
+        else if(hue >= 180 && hue < 240) {
+            rp=0
+            gp=x
+            bp=c
+        }
+
+        else if(hue >= 240 && hue < 300) {
+            rp=x
+            gp=0
+            bp=c
+        }
+
+        else if(hue >= 300 && hue < 360) {
+            rp=c
+            gp=0
+            bp=x
+        }
+
+        r=(rp+m)*255
+        g=(gp+m)*255
+        b=(bp+m)*255
+
+        var rgbDec=Math.floor((r<<16)+(g<<8)+b)
+        var str= rgbDec.toString(16);
+
+        //when r=0
+        if(str.length==4) {
+            str="00"+str;
+        }
+
+        //when 0<r<16
+        else if(str.length==5) {
+            str = "0"+str;
+        }
+
+        return str;
+
+    }
+
+    //for mapping the accelerator value to desired hue
+    function hue(x){
+        return(172/(1+Math.pow(2.718,4*(x-2.5))))
+    }
+
+    //-50*e^-(2*(x-3.5))^2
+    //for mapping the accelerator value to desired saturation
+    function saturation(x) {
+        return(-40*Math.pow(2.718,-(Math.pow(2*(x-3.5),2))))+100
+    }
+    */
+
+    function bluebar(val) {
+        return val>3.5?3.5:val
+    }
+
+    function redbar(val) {
+        return val>3.5?val:0
+    }
+
+    Rectangle {
+        id: acceleratorBlue
+        x: 5
+        y: 3
+        width: 352*bluebar(backEnd.accelerator)/5
+        height: 41
+        color: "#00ffff"
+    }
+
+    Rectangle {
+        id: acceleratorRed
+        x:5
+        y:3
+        z: -1
+        width: 352*redbar(backEnd.accelerator)/5
+        height: 40
+        color: "#ff0000"
+    }
+
+    Rectangle {
+        id: rectangle
+        x: 0
+        y: 0
+        width: 362
+        height: 45
+        color: "#00000000"
+        radius: 5
+        border.color: "#ffffff"
+        border.width: 5
+
+        /*Text {
+            x: rectangle.width/2
+            y: rectangle.height/2
+            width: 50
+            color: "#00ffff"
+            text: hsv2rgb(f((5-backEnd.accelerator)*24),100,100)
+            font.pixelSize: 42
+            font.styleName: "Regular"
+            font.family: "Work Sans"
+        }*/
+
+        Rectangle {
+            id: rectangle1
+            x: 74
+            y: 4
+            width: 2
+            height: 37
+            color: "#ffffff"
+        }
+
+        Rectangle {
+            id: rectangle2
+            x: 251
+            y: 4
+            width: 2
+            height: 37
+            color: "#ffffff"
+        }
+
+        Rectangle {
+            id: rectangle3
+            x: 109
+            y: 4
+            width: 2
+            height: 37
+            color: "#ffffff"
+        }
+
+        Rectangle {
+            id: rectangle4
+            x: 38
+            y: 4
+            width: 2
+            height: 37
+            color: "#ffffff"
+        }
+
+        Rectangle {
+            id: rectangle5
+            x: 180
+            y: 4
+            width: 2
+            height: 37
+            color: "#ffffff"
+        }
+
+        Rectangle {
+            id: rectangle6
+            x: 215
+            y: 4
+            width: 2
+            height: 37
+            color: "#ffffff"
+        }
+
+        Rectangle {
+            id: rectangle7
+            x: 286
+            y: 4
+            width: 2
+            height: 37
+            color: "#ffffff"
+        }
+
+        Rectangle {
+            id: rectangle8
+            x: 145
+            y: 4
+            width: 2
+            height: 37
+            color: "#ffffff"
+        }
+
+        Rectangle {
+            id: rectangle9
+            x: 3
+            y: 4
+            width: 2
+            height: 37
+            color: "#ffffff"
+        }
+
+        Rectangle {
+            id: rectangle10
+            x: 322
+            y: 4
+            width: 2
+            height: 37
+            color: "#ffffff"
+        }
+
+        Rectangle {
+            id: rectangle11
+            x: 357
+            y: 4
+            width: 2
+            height: 37
+            color: "#ffffff"
+        }
+    }
+}