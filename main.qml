import QtQuick 2.15
import QtQuick.Window 2.1
import QtQuick.Controls 2.12

Window {
    id: root
    width: 1920
    height: 1080
    visible: true
    visibility: "FullScreen"
    title: qsTr("Solar Car Dashboard")

    property var restartWin: RestartWindow {

    }

<<<<<<< HEAD
    // TODO Assuming NC E-stops, imd_status=true preferred, NO door sensor, crash=false preferred, and mcu_check=false preferred
    property bool battery_eStop_fault: !backEnd.battery_eStop
    property bool driver_eStop_fault: !backEnd.driver_eStop
    property bool external_eStop_fault: !backEnd.external_eStop
    property bool imd_status_fault: !backEnd.imd_status
    property bool door_fault: !backEnd.door
    property bool crash_fault: backEnd.crash
    property bool mcu_check_fault: !backEnd.mcu_check
    property bool restartEnable: battery_eStop_fault===true || driver_eStop_fault===true || external_eStop_fault===true || imd_status_fault===true || door_fault===true || crash_fault===true || mcu_check_fault===true
=======
    property bool restartEnable: backEnd.restart_enable
>>>>>>> 17ddd28a

    onRestartEnableChanged: {
        root.restartWin.open();
    }

    Dashboard {

    }
}
<|MERGE_RESOLUTION|>--- conflicted
+++ resolved
@@ -1,38 +1,26 @@
-import QtQuick 2.15
-import QtQuick.Window 2.1
-import QtQuick.Controls 2.12
-
-Window {
-    id: root
-    width: 1920
-    height: 1080
-    visible: true
-    visibility: "FullScreen"
-    title: qsTr("Solar Car Dashboard")
-
-    property var restartWin: RestartWindow {
-
-    }
-
-<<<<<<< HEAD
-    // TODO Assuming NC E-stops, imd_status=true preferred, NO door sensor, crash=false preferred, and mcu_check=false preferred
-    property bool battery_eStop_fault: !backEnd.battery_eStop
-    property bool driver_eStop_fault: !backEnd.driver_eStop
-    property bool external_eStop_fault: !backEnd.external_eStop
-    property bool imd_status_fault: !backEnd.imd_status
-    property bool door_fault: !backEnd.door
-    property bool crash_fault: backEnd.crash
-    property bool mcu_check_fault: !backEnd.mcu_check
-    property bool restartEnable: battery_eStop_fault===true || driver_eStop_fault===true || external_eStop_fault===true || imd_status_fault===true || door_fault===true || crash_fault===true || mcu_check_fault===true
-=======
-    property bool restartEnable: backEnd.restart_enable
->>>>>>> 17ddd28a
-
-    onRestartEnableChanged: {
-        root.restartWin.open();
-    }
-
-    Dashboard {
-
-    }
-}
+import QtQuick 2.15
+import QtQuick.Window 2.1
+import QtQuick.Controls 2.12
+
+Window {
+    id: root
+    width: 1920
+    height: 1080
+    visible: true
+    visibility: "FullScreen"
+    title: qsTr("Solar Car Dashboard")
+
+    property var restartWin: RestartWindow {
+
+    }
+
+    property bool restartEnable: backEnd.restart_enable
+
+    onRestartEnableChanged: {
+        root.restartWin.open();
+    }
+
+    Dashboard {
+
+    }
+}